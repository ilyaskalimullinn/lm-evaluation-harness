from pprint import pprint
from typing import List, Union

import sacrebleu
import lm_eval.base

from . import superglue
from . import glue
from . import arc
from . import coqa
from . import race
from . import webqs
from . import anli
from . import wsc273
from . import winogrande
from . import quac
from . import hellaswag
from . import swag
from . import openbookqa
from . import squad
from . import naturalqs
from . import sat
from . import arithmetic
from . import lambada
from . import piqa
from . import prost
from . import mc_taco
from . import triviaqa
from . import pubmedqa
from . import sciq
from . import qasper
from . import qa4mre
from . import translation
from . import headqa
from . import mathqa
from . import hendrycks_ethics
from . import drop
from . import unscramble
from . import logiqa
from . import hendrycks_test
from . import hendrycks_math
from . import cbt
from . import lambada_cloze
from . import pile
from . import wikitext
from . import lambada_multilingual
from . import mutual
from . import truthfulqa
from . import blimp
from . import asdiv
from . import gsm8k
from . import storycloze
from . import toxigen
from . import crowspairs
<<<<<<< HEAD
from . import json
=======
from . import xcopa
from . import bigbench
from . import xstorycloze
from . import xwinograd
from . import pawsx
from . import xnli
from . import mgsm
>>>>>>> bda68845

########################################
# Translation tasks
########################################

# 6 total
gpt3_translation_benchmarks = {
    "wmt14": ["en-fr", "fr-en"],  # French
    "wmt16": ["en-ro", "ro-en", "de-en", "en-de"],  # German, Romanian
}


# 28 total
selected_translation_benchmarks = {
    **gpt3_translation_benchmarks,
    "wmt20": sacrebleu.get_langpairs_for_testset("wmt20"),
    "iwslt17": ["en-ar", "ar-en"],  # Arabic
}

# 319 total
all_translation_benchmarks = {
    ts: sacrebleu.get_langpairs_for_testset(ts)
    for ts in sacrebleu.get_available_testsets()
}


########################################
# All tasks
########################################


TASK_REGISTRY = {
    # GLUE
    "cola": glue.CoLA,
    "mnli": glue.MNLI,
    "mnli_mismatched": glue.MNLIMismatched,
    "mrpc": glue.MRPC,
    "rte": glue.RTE,
    "qnli": glue.QNLI,
    "qqp": glue.QQP,
    # "stsb": glue.STSB, # not implemented yet
    "sst": glue.SST,
    "wnli": glue.WNLI,
    # SuperGLUE
    "boolq": superglue.BoolQ,
    "cb": superglue.CommitmentBank,
    "copa": superglue.Copa,
    "multirc": superglue.MultiRC,
    "record": superglue.ReCoRD,
    "wic": superglue.WordsInContext,
    "wsc": superglue.SGWinogradSchemaChallenge,
    # Order by benchmark/genre?
    "coqa": coqa.CoQA,
    "drop": drop.DROP,
    "lambada_openai": lambada.LambadaOpenAI,
    "lambada_standard": lambada.LambadaStandard,
    "lambada_openai_cloze": lambada_cloze.LambadaOpenAICloze,
    "lambada_standard_cloze": lambada_cloze.LambadaStandardCloze,
    # multilingual lambada
    **lambada_multilingual.construct_tasks(),
    "wikitext": wikitext.WikiText,
    # "cbt-cn": cbt.CBTCN, # disabled pending context length fix
    # "cbt-ne": cbt.CBTNE, # disabled pending context length fix
    "piqa": piqa.PiQA,
    "prost": prost.PROST,
    "mc_taco": mc_taco.MCTACO,
    # Science related
    "pubmedqa": pubmedqa.Pubmed_QA,
    "sciq": sciq.SciQ,
    "qasper": qasper.QASPER,
    "qa4mre_2011": qa4mre.QA4MRE_2011,
    "qa4mre_2012": qa4mre.QA4MRE_2012,
    "qa4mre_2013": qa4mre.QA4MRE_2013,
    "triviaqa": triviaqa.TriviaQA,
    "arc_easy": arc.ARCEasy,
    "arc_challenge": arc.ARCChallenge,
    # "quac": quac.QuAC, # not implemented yet
    "logiqa": logiqa.LogiQA,
    "hellaswag": hellaswag.HellaSwag,
    "swag": swag.SWAG,
    "openbookqa": openbookqa.OpenBookQA,
    "squad2": squad.SQuAD2,
    "race": race.RACE,
    # "naturalqs": naturalqs.NaturalQs, # not implemented yet
    "headqa": headqa.HeadQAEsDeprecated,  # for backwards compat - headqa used to default to es
    "headqa_es": headqa.HeadQAEs,
    "headqa_en": headqa.HeadQAEn,
    "mathqa": mathqa.MathQA,
    "webqs": webqs.WebQs,
    "wsc273": wsc273.WinogradSchemaChallenge273,
    "winogrande": winogrande.Winogrande,
    "anli_r1": anli.ANLIRound1,
    "anli_r2": anli.ANLIRound2,
    "anli_r3": anli.ANLIRound3,
    "ethics_cm": hendrycks_ethics.EthicsCM,
    "ethics_deontology": hendrycks_ethics.EthicsDeontology,
    "ethics_justice": hendrycks_ethics.EthicsJustice,
    "ethics_utilitarianism_original": hendrycks_ethics.EthicsUtilitarianismOriginal,
    "ethics_utilitarianism": hendrycks_ethics.EthicsUtilitarianism,
    "ethics_virtue": hendrycks_ethics.EthicsVirtue,
    "truthfulqa_mc": truthfulqa.TruthfulQAMultipleChoice,
    "truthfulqa_gen": truthfulqa.TruthfulQAGeneration,
    # dialogue
    "mutual": mutual.MuTual,
    "mutual_plus": mutual.MuTualPlus,
    # math
    "math_algebra": hendrycks_math.MathAlgebra,
    "math_counting_and_prob": hendrycks_math.MathCountingAndProbability,
    "math_geometry": hendrycks_math.MathGeometry,
    "math_intermediate_algebra": hendrycks_math.MathIntermediateAlgebra,
    "math_num_theory": hendrycks_math.MathNumberTheory,
    "math_prealgebra": hendrycks_math.MathPrealgebra,
    "math_precalc": hendrycks_math.MathPrecalculus,
    "math_asdiv": asdiv.Asdiv,
    "gsm8k": gsm8k.GradeSchoolMath8K,
    # arithmetic
    "arithmetic_2da": arithmetic.Arithmetic2DPlus,
    "arithmetic_2ds": arithmetic.Arithmetic2DMinus,
    "arithmetic_3da": arithmetic.Arithmetic3DPlus,
    "arithmetic_3ds": arithmetic.Arithmetic3DMinus,
    "arithmetic_4da": arithmetic.Arithmetic4DPlus,
    "arithmetic_4ds": arithmetic.Arithmetic4DMinus,
    "arithmetic_5da": arithmetic.Arithmetic5DPlus,
    "arithmetic_5ds": arithmetic.Arithmetic5DMinus,
    "arithmetic_2dm": arithmetic.Arithmetic2DMultiplication,
    "arithmetic_1dc": arithmetic.Arithmetic1DComposite,
    # TODO Perhaps make these groups of tasks
    #   e.g. anli, arithmetic, openai_translations, harness_translations
    # hendrycksTest (57 tasks)
    **hendrycks_test.create_all_tasks(),
    # e.g. wmt14-fr-en
    **translation.create_tasks_from_benchmarks(gpt3_translation_benchmarks),
    # chef's selection, mostly wmt20
    **translation.create_tasks_from_benchmarks(selected_translation_benchmarks),
    # Word Scrambling and Manipulation Tasks
    "anagrams1": unscramble.Anagrams1,
    "anagrams2": unscramble.Anagrams2,
    "cycle_letters": unscramble.CycleLetters,
    "random_insertion": unscramble.RandomInsertion,
    "reversed_words": unscramble.ReversedWords,
    # Pile
    "pile_arxiv": pile.PileArxiv,
    "pile_books3": pile.PileBooks3,
    "pile_bookcorpus2": pile.PileBookCorpus2,
    "pile_dm-mathematics": pile.PileDmMathematics,
    "pile_enron": pile.PileEnron,
    "pile_europarl": pile.PileEuroparl,
    "pile_freelaw": pile.PileFreeLaw,
    "pile_github": pile.PileGithub,
    "pile_gutenberg": pile.PileGutenberg,
    "pile_hackernews": pile.PileHackernews,
    "pile_nih-exporter": pile.PileNIHExporter,
    "pile_opensubtitles": pile.PileOpenSubtitles,
    "pile_openwebtext2": pile.PileOpenWebText2,
    "pile_philpapers": pile.PilePhilPapers,
    "pile_pile-cc": pile.PilePileCc,
    "pile_pubmed-abstracts": pile.PilePubmedAbstracts,
    "pile_pubmed-central": pile.PilePubmedCentral,
    "pile_stackexchange": pile.PileStackExchange,
    "pile_uspto": pile.PileUspto,
    "pile_ubuntu-irc": pile.PileUbuntuIrc,
    "pile_wikipedia": pile.PileWikipedia,
    "pile_youtubesubtitles": pile.PileYoutubeSubtitles,
    # BLiMP
    "blimp_adjunct_island": blimp.BlimpAdjunctIsland,
    "blimp_anaphor_gender_agreement": blimp.BlimpAnaphorGenderAgreement,
    "blimp_anaphor_number_agreement": blimp.BlimpAnaphorNumberAgreement,
    "blimp_animate_subject_passive": blimp.BlimpAnimateSubjectPassive,
    "blimp_animate_subject_trans": blimp.BlimpAnimateSubjectTrans,
    "blimp_causative": blimp.BlimpCausative,
    "blimp_complex_NP_island": blimp.BlimpComplex_NPIsland,
    "blimp_coordinate_structure_constraint_complex_left_branch": blimp.BlimpCoordinateStructureConstraintComplexLeftBranch,
    "blimp_coordinate_structure_constraint_object_extraction": blimp.BlimpCoordinateStructureConstraintObjectExtraction,
    "blimp_determiner_noun_agreement_1": blimp.BlimpDeterminerNounAgreement_1,
    "blimp_determiner_noun_agreement_2": blimp.BlimpDeterminerNounAgreement_2,
    "blimp_determiner_noun_agreement_irregular_1": blimp.BlimpDeterminerNounAgreementIrregular_1,
    "blimp_determiner_noun_agreement_irregular_2": blimp.BlimpDeterminerNounAgreementIrregular_2,
    "blimp_determiner_noun_agreement_with_adj_2": blimp.BlimpDeterminerNounAgreementWithAdj_2,
    "blimp_determiner_noun_agreement_with_adj_irregular_1": blimp.BlimpDeterminerNounAgreementWithAdjIrregular_1,
    "blimp_determiner_noun_agreement_with_adj_irregular_2": blimp.BlimpDeterminerNounAgreementWithAdjIrregular_2,
    "blimp_determiner_noun_agreement_with_adjective_1": blimp.BlimpDeterminerNounAgreementWithAdjective_1,
    "blimp_distractor_agreement_relational_noun": blimp.BlimpDistractorAgreementRelationalNoun,
    "blimp_distractor_agreement_relative_clause": blimp.BlimpDistractorAgreementRelativeClause,
    "blimp_drop_argument": blimp.BlimpDropArgument,
    "blimp_ellipsis_n_bar_1": blimp.BlimpEllipsisNBar_1,
    "blimp_ellipsis_n_bar_2": blimp.BlimpEllipsisNBar_2,
    "blimp_existential_there_object_raising": blimp.BlimpExistentialThereObjectRaising,
    "blimp_existential_there_quantifiers_1": blimp.BlimpExistentialThereQuantifiers_1,
    "blimp_existential_there_quantifiers_2": blimp.BlimpExistentialThereQuantifiers_2,
    "blimp_existential_there_subject_raising": blimp.BlimpExistentialThereSubjectRaising,
    "blimp_expletive_it_object_raising": blimp.BlimpExpletiveItObjectRaising,
    "blimp_inchoative": blimp.BlimpInchoative,
    "blimp_intransitive": blimp.BlimpIntransitive,
    "blimp_irregular_past_participle_adjectives": blimp.BlimpIrregularPastParticipleAdjectives,
    "blimp_irregular_past_participle_verbs": blimp.BlimpIrregularPastParticipleVerbs,
    "blimp_irregular_plural_subject_verb_agreement_1": blimp.BlimpIrregularPluralSubjectVerbAgreement_1,
    "blimp_irregular_plural_subject_verb_agreement_2": blimp.BlimpIrregularPluralSubjectVerbAgreement_2,
    "blimp_left_branch_island_echo_question": blimp.BlimpLeftBranchIslandEchoQuestion,
    "blimp_left_branch_island_simple_question": blimp.BlimpLeftBranchIslandSimpleQuestion,
    "blimp_matrix_question_npi_licensor_present": blimp.BlimpMatrixQuestionNpiLicensorPresent,
    "blimp_npi_present_1": blimp.BlimpNpiPresent_1,
    "blimp_npi_present_2": blimp.BlimpNpiPresent_2,
    "blimp_only_npi_licensor_present": blimp.BlimpOnlyNpiLicensorPresent,
    "blimp_only_npi_scope": blimp.BlimpOnlyNpiScope,
    "blimp_passive_1": blimp.BlimpPassive_1,
    "blimp_passive_2": blimp.BlimpPassive_2,
    "blimp_principle_A_c_command": blimp.BlimpPrinciple_ACCommand,
    "blimp_principle_A_case_1": blimp.BlimpPrinciple_ACase_1,
    "blimp_principle_A_case_2": blimp.BlimpPrinciple_ACase_2,
    "blimp_principle_A_domain_1": blimp.BlimpPrinciple_ADomain_1,
    "blimp_principle_A_domain_2": blimp.BlimpPrinciple_ADomain_2,
    "blimp_principle_A_domain_3": blimp.BlimpPrinciple_ADomain_3,
    "blimp_principle_A_reconstruction": blimp.BlimpPrinciple_AReconstruction,
    "blimp_regular_plural_subject_verb_agreement_1": blimp.BlimpRegularPluralSubjectVerbAgreement_1,
    "blimp_regular_plural_subject_verb_agreement_2": blimp.BlimpRegularPluralSubjectVerbAgreement_2,
    "blimp_sentential_negation_npi_licensor_present": blimp.BlimpSententialNegationNpiLicensorPresent,
    "blimp_sentential_negation_npi_scope": blimp.BlimpSententialNegationNpiScope,
    "blimp_sentential_subject_island": blimp.BlimpSententialSubjectIsland,
    "blimp_superlative_quantifiers_1": blimp.BlimpSuperlativeQuantifiers_1,
    "blimp_superlative_quantifiers_2": blimp.BlimpSuperlativeQuantifiers_2,
    "blimp_tough_vs_raising_1": blimp.BlimpToughVsRaising_1,
    "blimp_tough_vs_raising_2": blimp.BlimpToughVsRaising_2,
    "blimp_transitive": blimp.BlimpTransitive,
    "blimp_wh_island": blimp.BlimpWhIsland,
    "blimp_wh_questions_object_gap": blimp.BlimpWhQuestionsObjectGap,
    "blimp_wh_questions_subject_gap": blimp.BlimpWhQuestionsSubjectGap,
    "blimp_wh_questions_subject_gap_long_distance": blimp.BlimpWhQuestionsSubjectGapLongDistance,
    "blimp_wh_vs_that_no_gap": blimp.BlimpWhVsThatNoGap,
    "blimp_wh_vs_that_no_gap_long_distance": blimp.BlimpWhVsThatNoGapLongDistance,
    "blimp_wh_vs_that_with_gap": blimp.BlimpWhVsThatWithGap,
    "blimp_wh_vs_that_with_gap_long_distance": blimp.BlimpWhVsThatWithGapLongDistance,
    "toxigen": toxigen.ToxiGen,
    "crows_pairs_english": crowspairs.CrowsPairsEnglish,
    "crows_pairs_english_race_color": crowspairs.CrowsPairsEnglishRaceColor,
    "crows_pairs_english_socioeconomic": crowspairs.CrowsPairsEnglishSocioeconomic,
    "crows_pairs_english_gender": crowspairs.CrowsPairsEnglishGender,
    "crows_pairs_english_age": crowspairs.CrowsPairsEnglishAge,
    "crows_pairs_english_religion": crowspairs.CrowsPairsEnglishReligion,
    "crows_pairs_english_disability": crowspairs.CrowsPairsEnglishDisability,
    "crows_pairs_english_sexual_orientation": crowspairs.CrowsPairsEnglishSexualOrientation,
    "crows_pairs_english_nationality": crowspairs.CrowsPairsEnglishNationality,
    "crows_pairs_english_physical_appearance": crowspairs.CrowsPairsEnglishPhysicalAppearance,
    "crows_pairs_english_autre": crowspairs.CrowsPairsEnglishAutre,
    "crows_pairs_french": crowspairs.CrowsPairsFrench,
    "crows_pairs_french_race_color": crowspairs.CrowsPairsFrenchRaceColor,
    "crows_pairs_french_socioeconomic": crowspairs.CrowsPairsFrenchSocioeconomic,
    "crows_pairs_french_gender": crowspairs.CrowsPairsFrenchGender,
    "crows_pairs_french_age": crowspairs.CrowsPairsFrenchAge,
    "crows_pairs_french_religion": crowspairs.CrowsPairsFrenchReligion,
    "crows_pairs_french_disability": crowspairs.CrowsPairsFrenchDisability,
    "crows_pairs_french_sexual_orientation": crowspairs.CrowsPairsFrenchSexualOrientation,
    "crows_pairs_french_nationality": crowspairs.CrowsPairsFrenchNationality,
    "crows_pairs_french_physical_appearance": crowspairs.CrowsPairsFrenchPhysicalAppearance,
    "crows_pairs_french_autre": crowspairs.CrowsPairsFrenchAutre,
    # Requires manual download of data.
    # "storycloze_2016": storycloze.StoryCloze2016,
    # "storycloze_2018": storycloze.StoryCloze2018,
    # "sat": sat.SATAnalogies,
    **xcopa.construct_tasks(),
    **bigbench.create_all_tasks(),
    **xstorycloze.create_all_tasks(),
    **xwinograd.create_all_tasks(),
    **pawsx.construct_tasks(),
    **xnli.construct_tasks(),
    **mgsm.construct_tasks(),
}


ALL_TASKS = sorted(list(TASK_REGISTRY))

_EXAMPLE_JSON_PATH = "split:key:/absolute/path/to/data.json"


def add_json_task(task_name):
    """Add a JSON perplexity task if the given task name matches the
    JSON task specification.

    See `json.JsonPerplexity`.
    """
    if not task_name.startswith("json"):
        return

    def create_json_task():
        splits = task_name.split("=", 1)
        if len(splits) != 2 or not splits[1]:
            raise ValueError(
                "json tasks need a path argument pointing to the local "
                "dataset, specified like this: json="
                + _EXAMPLE_JSON_PATH
                + ' (if there are no splits, use "train")'
            )

        json_path = splits[1]
        if json_path == _EXAMPLE_JSON_PATH:
            raise ValueError(
                "please do not copy the example path directly, but substitute "
                "it with a path to your local dataset"
            )
        return lambda: json.JsonPerplexity(json_path)

    TASK_REGISTRY[task_name] = create_json_task()


def get_task(task_name):
    try:
        add_json_task(task_name)
        return TASK_REGISTRY[task_name]
    except KeyError:
        print("Available tasks:")
        pprint(TASK_REGISTRY)
        raise KeyError(f"Missing task {task_name}")


def get_task_name_from_object(task_object):
    for name, class_ in TASK_REGISTRY.items():
        if class_ is task_object:
            return name

    # this gives a mechanism for non-registered tasks to have a custom name anyways when reporting
    return (
        task_object.EVAL_HARNESS_NAME
        if hasattr(task_object, "EVAL_HARNESS_NAME")
        else type(task_object).__name__
    )


def get_task_dict(task_name_list: List[Union[str, lm_eval.base.Task]]):
    task_name_dict = {
        task_name: get_task(task_name)()
        for task_name in task_name_list
        if isinstance(task_name, str)
    }
    task_name_from_object_dict = {
        get_task_name_from_object(task_object): task_object
        for task_object in task_name_list
        if not isinstance(task_object, str)
    }
    assert set(task_name_dict.keys()).isdisjoint(set(task_name_from_object_dict.keys()))
    return {**task_name_dict, **task_name_from_object_dict}<|MERGE_RESOLUTION|>--- conflicted
+++ resolved
@@ -52,9 +52,7 @@
 from . import storycloze
 from . import toxigen
 from . import crowspairs
-<<<<<<< HEAD
 from . import json
-=======
 from . import xcopa
 from . import bigbench
 from . import xstorycloze
@@ -62,7 +60,6 @@
 from . import pawsx
 from . import xnli
 from . import mgsm
->>>>>>> bda68845
 
 ########################################
 # Translation tasks
